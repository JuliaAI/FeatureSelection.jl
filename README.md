--- conflicted
+++ resolved
@@ -4,107 +4,4 @@
 | :------------ | :------- | :------------- |
 | [![Build Status](https://github.com/JuliaAI/FeatureSelection.jl/workflows/CI/badge.svg)](https://github.com/JuliaAI/FeatureSelection.jl/actions) | [![Coverage](https://codecov.io/gh/JuliaAI/FeatureSelection.jl/branch/master/graph/badge.svg)](https://codecov.io/github/JuliaAI/FeatureSelection.jl?branch=dev) | [![Code Style: Blue](https://img.shields.io/badge/code%20style-blue-4495d1.svg)](https://github.com/invenia/BlueStyle) |
 
-Repository housing feature selection algorithms for use with the machine learning toolbox
-<<<<<<< HEAD
-[MLJ](https://juliaai.github.io/MLJ.jl/dev/).
-
-`FeatureSelector` model builds on contributions originally residing at [MLJModels.jl](https://github.com/JuliaAI/MLJModels.jl/blob/v0.16.15/src/builtins/Transformers.jl#L189-L266)
-=======
-[MLJ](https://alan-turing-institute.github.io/MLJ.jl/dev/).
-
-`FeatureSelector` model builds on contributions originally residing at [MLJModels.jl](https://github.com/JuliaAI/MLJModels.jl/blob/v0.16.15/src/builtins/Transformers.jl#L189-L266)
-
-# Installation
-On a running instance of Julia with at least version 1.6 run
-```julia
-import Pkg;
-Pkg.add("FeatureSelection")
-```
-
-# Example Usage
-Lets build a supervised recursive feature eliminator with `RandomForestRegressor` 
-from DecisionTree.jl as our base model.
-But first we need a dataset to train on. We shall create a synthetic dataset popularly 
-known in the R community as the friedman dataset#1. Notice how the target vector for this 
-dataset depends on only the first five columns of feature table. So we expect that our 
-recursive feature elimination should return the first columns as important features.
-```julia
-using MLJ, FeatureSelection
-using StableRNGs
-rng = StableRNG(10)
-A = rand(rng, 50, 10)
-X = MLJ.table(A) # features
-y = @views(
-    10 .* sin.(
-        pi .* A[:, 1] .* A[:, 2]
-    ) .+ 20 .* (A[:, 3] .- 0.5).^ 2 .+ 10 .* A[:, 4] .+ 5 * A[:, 5]
-) # target
-```
-Now we that we have our data we can create our recursive feature elimination model and 
-train it on our dataset
-```julia
-RandomForestRegressor = @load RandomForestRegressor pkg=DecisionTree
-forest = RandomForestRegressor(rng=rng)
-rfe = RecursiveFeatureElimination(
-    model = forest, n_features=5, step=1
-) # see doctring for description of defaults
-mach = machine(rfe, X, y)
-fit!(mach)
-```
-We can inspect the feature importances in two ways:
-```julia
-# A variable with lower rank has more significance than a variable with higher rank.
-# A variable with Higher feature importance is better than a variable with lower 
-# feature importance
-report(mach).ranking # returns [1.0, 1.0, 1.0, 1.0, 1.0, 2.0, 3.0, 4.0, 5.0, 6.0]
-feature_importances(mach) # returns dict of feature => importance pairs
-```
-We can view the important features used by our model by inspecting the `fitted_params` 
-object.
-```julia
-p = fitted_params(mach)
-p.features_left == [:x1, :x2, :x3, :x4, :x5]
-```
-We can also call the `predict` method on the fitted machine, to predict using a 
-random forest regressor trained using only the important features, or call the `transform` 
-method, to select just those features from some new table including all the original 
-features. For more info, type `?RecursiveFeatureElimination` on a Julia REPL.
-
-Okay, let's say that we didn't know that our synthetic dataset depends on only five 
-columns from our feature table. We could apply cross fold validation 
-`StratifiedCV(nfolds=5)` with our recursive feature elimination model to select the 
-optimal value of `n_features` for our model. In this case we will use a simple Grid 
-search with root mean square as the measure. 
-```julia
-rfe = RecursiveFeatureElimination(model = forest)
-tuning_rfe_model  = TunedModel(
-    model = rfe,
-    measure = rms,
-    tuning = Grid(rng=rng),
-    resampling = StratifiedCV(nfolds = 5),
-    range = range(
-        rfe, :n_features, values = 1:10
-    )
-)
-self_tuning_rfe_mach = machine(tuning_rfe_model, X, y)
-fit!(self_tuning_rfe_mach)
-```
-As before we can inspect the important features by inspecting the object returned by 
-`fitted_params` or `feature_importances` as shown below.
-```julia
-fitted_params(self_tuning_rfe_mach).best_fitted_params.features_left == [:x1, :x2, :x3, :x4, :x5]
-feature_importances(self_tuning_rfe_mach) # returns dict of feature => importance pairs
-```
-and call `predict` on the tuned model machine as shown below
-```julia
-Xnew = MLJ.table(rand(rng, 50, 10)) # create test data
-predict(self_tuning_rfe_mach, Xnew)
-```
-In this case, prediction is done using the best recursive feature elimination model gotten 
-from the tuning process above.
-
-For resampling methods different from cross-validation, and for other
- `TunedModel` options, such as parallelization, see the 
- [Tuning Models](https://alan-turing-institute.github.io/MLJ.jl/dev/tuning_models/) section of the MLJ manual.
-[MLJ Documentation](https://alan-turing-institute.github.io/MLJ.jl/dev/)
->>>>>>> 12098d8c
+Repository housing feature selection algorithms for use with the machine learning toolbox [MLJ](https://juliaai.github.io/MLJ.jl/dev/).